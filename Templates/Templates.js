--- conflicted
+++ resolved
@@ -1,11 +1,5 @@
 import Foundation
 import Meow
-<<<<<<< HEAD
-import Vapor
-=======
-
-<%
->>>>>>> 9058949c
 
 <%
 // Selects all classes and structs that are either based on a model or embeddable protocol
