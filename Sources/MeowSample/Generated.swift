--- conflicted
+++ resolved
@@ -4,7 +4,6 @@
 
 import Foundation
 import Meow
-<<<<<<< HEAD
 import MeowVapor
 import Vapor
 
@@ -50,12 +49,9 @@
     }
 }
 
-=======
->>>>>>> 9058949c
 
 import Foundation
 import Meow
-import Vapor
 
 
 
